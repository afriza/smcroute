--- conflicted
+++ resolved
@@ -119,207 +119,6 @@
 	pidfile(NULL, uid, gid);
 }
 
-<<<<<<< HEAD
-=======
-/* Check for kernel IGMPMSG_NOCACHE for (*,G) hits. I.e., source-less routes. */
-static void read_mroute4_socket(void)
-{
-	int result;
-	char tmp[128];
-	struct ip *ip;
-	struct igmpmsg *igmpctl;
-
-	memset(tmp, 0, sizeof(tmp));
-	result = read(mroute4_socket, tmp, sizeof(tmp));
-	if (result < 0) {
-		smclog(LOG_WARNING, "Failed reading IGMP message from kernel: %s", strerror(errno));
-		return;
-	}
-
-	/* packets sent up from kernel to daemon have ip->ip_p = 0 */
-	ip = (struct ip *)tmp;
-	igmpctl = (struct igmpmsg *)tmp;
-
-	/* Check for IGMPMSG_NOCACHE to do (*,G) based routing. */
-	if (ip->ip_p == 0 && igmpctl->im_msgtype == IGMPMSG_NOCACHE) {
-		struct iface *iface;
-		struct mroute4 mroute;
-		char origin[INET_ADDRSTRLEN], group[INET_ADDRSTRLEN];
-
-		mroute.group.s_addr  = igmpctl->im_dst.s_addr;
-		mroute.sender.s_addr = igmpctl->im_src.s_addr;
-		mroute.inbound       = igmpctl->im_vif;
-
-		inet_ntop(AF_INET, &mroute.group,  group,  INET_ADDRSTRLEN);
-		inet_ntop(AF_INET, &mroute.sender, origin, INET_ADDRSTRLEN);
-		smclog(LOG_DEBUG, "New multicast data from %s to group %s on VIF %d", origin, group, mroute.inbound);
-
-		iface = iface_find_by_vif(mroute.inbound);
-		if (!iface) {
-			/* TODO: Add support for dynamically re-enumerating VIFs at runtime! */
-			smclog(LOG_WARNING, "No matching interface for VIF %d, cannot add mroute.", mroute.inbound);
-			return;
-		}
-
-		/* Find any matching route for this group on that iif. */
-		result = mroute4_dyn_add(&mroute);
-		if (result) {
-			/* This is a common error, the router receives streams it is not
-			 * set up to route -- we ignore these by default, but if the user
-			 * sets a more permissive log level we help out by showing what
-			 * is going on. */
-			if (ENOENT == errno)
-				smclog(LOG_INFO, "Multicast from %s, group %s, VIF %d does not match any (*,G) rule",
-				       origin, group, mroute.inbound);
-			return;
-		}
-
-		if (script_exec) {
-			int status;
-			struct mroute mrt;
-
-			mrt.version = 4;
-			mrt.u.mroute4 = mroute;
-			status = run_script(&mrt);
-			if (status) {
-				if (status < 0)
-					smclog(LOG_WARNING, "Failed starting external script %s: %s", script_exec, strerror(errno));
-				else
-					smclog(LOG_WARNING, "External script %s returned error code: %d", script_exec, status);
-			}
-		}
-	}
-}
-
-/* Receive and drop ICMPv6 stuff. This is either MLD packets or upcall messages sent up from the kernel. */
-#ifdef HAVE_IPV6_MULTICAST_ROUTING
-static void read_mroute6_socket(void)
-{
-	int result;
-	char tmp[128];
-
-	if (mroute6_socket < 0)
-		return;
-
-	result = read(mroute6_socket, tmp, sizeof(tmp));
-	if (result < 0)
-		smclog(LOG_INFO, "Failed clearing MLD message from kernel: %s", strerror(errno));
-}
-#endif
-
-#ifdef ENABLE_CLIENT
-/* Receive command from the smcroutectl */
-static void read_ipc_command(void)
-{
-	const char *str;
-	struct ipc_msg *msg;
-	struct mroute mroute;
-	char buf[MX_CMDPKT_SZ];
-
-	memset(buf, 0, sizeof(buf));
-	msg = ipc_server_read(buf, sizeof(buf));
-	if (!msg) {
-		/* Skip logging client disconnects */
-		if (errno != ECONNRESET)
-			smclog(LOG_WARNING, "Failed receving IPC message from client: %s", strerror(errno));
-		return;
-	}
-
-	switch (msg->cmd) {
-	case 'a':
-	case 'r':
-		if ((str = msg_to_mroute(&mroute, msg))) {
-			smclog(LOG_WARNING, "%s", str);
-			ipc_send(log_message, strlen(log_message) + 1);
-			break;
-		}
-
-		if (mroute.version == 4) {
-			if ((msg->cmd == 'a' && mroute4_add(&mroute.u.mroute4))
-			    || (msg->cmd == 'r' && mroute4_del(&mroute.u.mroute4))) {
-				ipc_send(log_message, strlen(log_message) + 1);
-				break;
-			}
-		} else {
-#ifndef HAVE_IPV6_MULTICAST_ROUTING
-			smclog(LOG_WARNING, "IPv6 multicast routing support disabled.");
-#else
-			if ((msg->cmd == 'a' && mroute6_add(&mroute.u.mroute6))
-			    || (msg->cmd == 'r' && mroute6_del(&mroute.u.mroute6))) {
-				ipc_send(log_message, strlen(log_message) + 1);
-				break;
-			}
-#endif /* HAVE_IPV6_MULTICAST_ROUTING */
-		}
-
-		ipc_send("", 1);
-		break;
-
-	case 'j':
-	case 'l':
-	{
-		int result = -1;
-
-		str = msg->cmd == 'j' ? "join" : "leave";
-		if (strchr(msg->argv[1], ':')) {
-#ifndef HAVE_IPV6_MULTICAST_HOST
-			smclog(LOG_WARNING, "IPv6 multicast support disabled.");
-#else
-			char *ifname;
-			struct in6_addr source, group;
-
-			ifname = msg_to_mgroup6(msg, &source, &group);
-			if (!ifname || !IN6_IS_ADDR_MULTICAST(&group)) {
-				smclog(LOG_WARNING, "%s: Invalid IPv6 source our group address.", str);
-			} else {
-				if (msg->cmd == 'j')
-					result = mcgroup6_join(ifname, group);
-				else
-					result = mcgroup6_leave(ifname, group);
-			}
-#endif /* HAVE_IPV6_MULTICAST_HOST */
-		} else {
-			char *ifname;
-			struct in_addr source, group;
-
-			ifname = msg_to_mgroup4(msg, &source, &group);
-			if (!ifname || !IN_MULTICAST(ntohl(group.s_addr))) {
-				smclog(LOG_WARNING, "%s: Invalid IPv4 source our group address.", str);
-			} else {
-				if (msg->cmd == 'j')
-					result = mcgroup4_join(ifname, source, group);
-				else
-					result = mcgroup4_leave(ifname, source, group);
-			}
-		}
-
-		if (result) {
-			ipc_send(log_message, strlen(log_message) + 1);
-			break;
-		}
-
-		ipc_send("", 1);
-		break;
-	}
-
-	case 'H':		/* HUP */
-		reload(0);
-		ipc_send("", 1);
-		break;
-
-	case 'F':
-		mroute4_dyn_expire(0);
-		ipc_send("", 1);
-		break;
-
-	case 'k':
-		ipc_send("", 1);
-		exit(0);
-	}
-}
-#endif
-
->>>>>>> 545f0f3f
 /*
  * Signal handler.  Take note of the fact that the signal arrived
  * so that the main loop can take care of it.
@@ -350,69 +149,37 @@
 	sigaction(SIGINT, &sa, NULL);
 }
 
-static void check_flush_timeout(void)
-{
-	if (!cache_tmo)
-		return;
-
-	if (last_cache_flush.tv_sec + cache_tmo < now.tv_sec) {
-		last_cache_flush = now;
-		smclog(LOG_NOTICE, "Cache timeout, flushing all (*,G) routes!");
-		mroute4_dyn_flush();
-	}
-}
-
 /* Return timeout for next timer, or NULL if no active timers */
 static struct timeval *timeout(void)
 {
 	static struct timeval tmo = { 0 };
 
-<<<<<<< HEAD
 	if (!cache_tmo)
 		return NULL;
-=======
-		if (cache_tmo) {
-			gettimeofday(&now, NULL);
-			if (last_cache_flush.tv_sec != 0)
-				timeout.tv_sec = cache_tmo + last_cache_flush.tv_sec - now.tv_sec;
-			if (timeout.tv_sec <= 0) {
-				/* Flush only after first timeout */
-				if (last_cache_flush.tv_sec != 0) {
-					smclog(LOG_NOTICE, "Cache timeout, flushing unused (*,G) routes!");
-					mroute4_dyn_expire(cache_tmo);
-				}
-				last_cache_flush = now;
-				timeout.tv_sec = cache_tmo;
-			}
-			timeout.tv_usec = 0;
-			tmo = &timeout;
+
+	gettimeofday(&now, NULL);
+
+	if (last_cache_flush.tv_sec != 0)
+		tmo.tv_sec = cache_tmo + last_cache_flush.tv_sec - now.tv_sec;
+
+	if (tmo.tv_sec <= 0) {
+		/* Flush only after first timeout */
+		if (last_cache_flush.tv_sec != 0) {
+			smclog(LOG_NOTICE, "Cache timeout, flushing unused (*,G) routes!");
+			mroute4_dyn_expire(cache_tmo);
 		}
->>>>>>> 545f0f3f
-
-	gettimeofday(&now, NULL);
-
-<<<<<<< HEAD
-	if (last_cache_flush.tv_sec != 0)
-		tmo.tv_sec -=  now.tv_sec - last_cache_flush.tv_sec;
-	if (tmo.tv_sec <= 0)
+		last_cache_flush = now;
 		tmo.tv_sec = cache_tmo;
+	}
 	tmo.tv_usec = 0;
 
 	return &tmo;
 }
-=======
-		if (FD_ISSET(mroute4_socket, &fds))
-			read_mroute4_socket();
->>>>>>> 545f0f3f
 
 static int server_loop(void)
 {
-	while (running) {
+	while (running)
 		socket_poll(timeout());
-
-		/* Check (*,G) flush timer */
-		check_flush_timeout();
-	}
 
 	return 0;
 }
